// Copyright 2022, Pulumi Corporation.  All rights reserved.

package pulumiyaml

import (
	"github.com/pulumi/pulumi-yaml/pkg/pulumiyaml/ast"
	"github.com/pulumi/pulumi-yaml/pkg/pulumiyaml/syntax"
)

// GetResourceDependencies gets the full set of implicit and explicit dependencies for a Resource.
func GetResourceDependencies(r *ast.ResourceDecl) []*ast.StringExpr {
	var deps []*ast.StringExpr
	if r.Properties != nil {
		for _, kvp := range r.Properties.Entries {
			getExpressionDependencies(&deps, kvp.Value)
		}
	}
<<<<<<< HEAD
	if r.DependsOn != nil {
		deps = append(deps, r.DependsOn.Elements...)
	}
	if r.Provider != nil && r.Provider.Value != "" {
		deps = append(deps, r.Provider)
	}
	if r.Parent != nil && r.Parent.Value != "" {
		deps = append(deps, r.Parent)
=======
	if r.Options != nil {
		if r.Options.DependsOn != nil {
			for _, r := range r.Options.DependsOn.Elements {
				deps = append(deps, r)
			}
		}
		if r.Options.Provider != nil && r.Options.Provider.Value != "" {
			deps = append(deps, r.Options.Provider)
		}
		if r.Options.Parent != nil && r.Options.Parent.Value != "" {
			deps = append(deps, r.Options.Parent)
		}
>>>>>>> 5526a1b1
	}
	return deps
}

// GetVariableDependencies gets the full set of implicit and explicit dependencies for a Variable.
func GetVariableDependencies(e *ast.VariablesMapEntry) []*ast.StringExpr {
	var deps []*ast.StringExpr
	getExpressionDependencies(&deps, e.Value)
	return deps
}

// getResourceDependencies gets the resource dependencies of an expression.
func getExpressionDependencies(deps *[]*ast.StringExpr, x ast.Expr) {
	switch x := x.(type) {
	case *ast.ListExpr:
		for _, e := range x.Elements {
			getExpressionDependencies(deps, e)
		}
	case *ast.ObjectExpr:
		for _, kvp := range x.Entries {
			getExpressionDependencies(deps, kvp.Key)
			getExpressionDependencies(deps, kvp.Value)
		}
	case *ast.InterpolateExpr:
		for _, p := range x.Parts {
			if p.Value != nil {
				name := p.Value.Accessors[0].(*ast.PropertyName).Name
				sx := ast.StringSyntax(syntax.StringSyntax(x.Syntax().Syntax(), name))
				*deps = append(*deps, sx)
			}
		}
	case *ast.SymbolExpr:
		name := x.Property.Accessors[0].(*ast.PropertyName).Name
		sx := ast.StringSyntax(syntax.StringSyntax(x.Syntax().Syntax(), name))
		*deps = append(*deps, sx)
	case *ast.RefExpr:
		*deps = append(*deps, x.ResourceName)
	case *ast.GetAttExpr:
		*deps = append(*deps, x.ResourceName)
	case ast.BuiltinExpr:
		getExpressionDependencies(deps, x.Args())

	}
}<|MERGE_RESOLUTION|>--- conflicted
+++ resolved
@@ -15,21 +15,9 @@
 			getExpressionDependencies(&deps, kvp.Value)
 		}
 	}
-<<<<<<< HEAD
-	if r.DependsOn != nil {
-		deps = append(deps, r.DependsOn.Elements...)
-	}
-	if r.Provider != nil && r.Provider.Value != "" {
-		deps = append(deps, r.Provider)
-	}
-	if r.Parent != nil && r.Parent.Value != "" {
-		deps = append(deps, r.Parent)
-=======
 	if r.Options != nil {
 		if r.Options.DependsOn != nil {
-			for _, r := range r.Options.DependsOn.Elements {
-				deps = append(deps, r)
-			}
+			deps = append(deps, r.Options.DependsOn.Elements...)
 		}
 		if r.Options.Provider != nil && r.Options.Provider.Value != "" {
 			deps = append(deps, r.Options.Provider)
@@ -37,7 +25,6 @@
 		if r.Options.Parent != nil && r.Options.Parent.Value != "" {
 			deps = append(deps, r.Options.Parent)
 		}
->>>>>>> 5526a1b1
 	}
 	return deps
 }
